import os
import platform
import socket
import subprocess
import time
from urllib.parse import urlparse

import httpx
import requests
from dotenv import load_dotenv
from ollama import Client as OllamaClient
from openai import OpenAI

from sources.logger import Logger
from sources.utility import pretty_print, animate_thinking


class Provider:
    def __init__(self, provider_name, model, server_address="127.0.0.1:5000", is_local=False):
        self.provider_name = provider_name.lower()
        self.model = model
        self.is_local = is_local
        self.server_ip = server_address
        self.server_address = server_address
        self.available_providers = {
            "ollama": self.ollama_fn,
            "server": self.server_fn,
            "openai": self.openai_fn,
            "lm-studio": self.lm_studio_fn,
            "huggingface": self.huggingface_fn,
            "google": self.google_fn,
            "deepseek": self.deepseek_fn,
            "together": self.together_fn,
            "dsk_deepseek": self.dsk_deepseek,
<<<<<<< HEAD
            "openrouter": self.openrouter_fn,
            "test": self.test_fn
        }
        self.logger = Logger("provider.log")
        self.api_key = None
        self.unsafe_providers = ["openai", "deepseek", "dsk_deepseek", "together", "google", "openrouter"]
=======
            "test": self.test_fn,
            "anthropic": self.anthropic_fn
        }
        self.logger = Logger("provider.log")
        self.api_key = None
        self.unsafe_providers = ["openai", "deepseek", "dsk_deepseek", "together", "google", "anthropic"]
>>>>>>> 20457a57
        if self.provider_name not in self.available_providers:
            raise ValueError(f"Unknown provider: {provider_name}")
        if self.provider_name in self.unsafe_providers and self.is_local == False:
            pretty_print("Warning: you are using an API provider. You data will be sent to the cloud.", color="warning")
            self.api_key = self.get_api_key(self.provider_name)
        elif self.provider_name != "ollama":
            pretty_print(f"Provider: {provider_name} initialized at {self.server_ip}", color="success")

    def get_model_name(self) -> str:
        return self.model

    def get_api_key(self, provider):
        load_dotenv()
        api_key_var = f"{provider.upper()}_API_KEY"
        api_key = os.getenv(api_key_var)
        if not api_key:
            pretty_print(f"API key {api_key_var} not found in .env file. Please add it", color="warning")
            exit(1)
        return api_key

    def anthropic_fn(self, history, verbose=False):
        """
        Use Anthropic to generate text.
        """
        from anthropic import Anthropic

        client = Anthropic(api_key=self.api_key)
        system_message = None
        messages = []
        for message in history:
            clean_message = {'role': message['role'], 'content': message['content']}
            if message['role'] == 'system':
                system_message = message['content']
            else:
                messages.append(clean_message)

        try:
            response = client.messages.create(
                model=self.model,
                max_tokens=1024,
                messages=messages,
                system=system_message
            )
            if response is None:
                raise Exception("Anthropic response is empty.")
            thought = response.content[0].text
            if verbose:
                print(thought)
            return thought
        except Exception as e:
            raise Exception(f"Anthropic API error: {str(e)}") from e

    def respond(self, history, verbose=True):
        """
        Use the choosen provider to generate text.
        """
        llm = self.available_providers[self.provider_name]
        self.logger.info(f"Using provider: {self.provider_name} at {self.server_ip}")
        try:
            thought = llm(history, verbose)
        except KeyboardInterrupt:
            self.logger.warning("User interrupted the operation with Ctrl+C")
            return "Operation interrupted by user. REQUEST_EXIT"
        except ConnectionError as e:
            raise ConnectionError(f"{str(e)}\nConnection to {self.server_ip} failed.")
        except AttributeError as e:
            raise NotImplementedError(f"{str(e)}\nIs {self.provider_name} implemented ?")
        except ModuleNotFoundError as e:
            raise ModuleNotFoundError(
                f"{str(e)}\nA import related to provider {self.provider_name} was not found. Is it installed ?")
        except Exception as e:
            if "try again later" in str(e).lower():
                return f"{self.provider_name} server is overloaded. Please try again later."
            if "refused" in str(e):
                return f"Server {self.server_ip} seem offline. Unable to answer."
            raise Exception(f"Provider {self.provider_name} failed: {str(e)}") from e
        return thought

    def is_ip_online(self, address: str, timeout: int = 10) -> bool:
        """
        Check if an address is online by sending a ping request.
        """
        if not address:
            return False
        parsed = urlparse(address if address.startswith(('http://', 'https://')) else f'http://{address}')

        hostname = parsed.hostname or address
        if "127.0.0.1" in address or "localhost" in address:
            return True
        try:
            ip_address = socket.gethostbyname(hostname)
        except socket.gaierror:
            self.logger.error(f"Cannot resolve: {hostname}")
            return False
        param = '-n' if platform.system().lower() == 'windows' else '-c'
        command = ['ping', param, '1', ip_address]
        try:
            result = subprocess.run(command, stdout=subprocess.PIPE, stderr=subprocess.PIPE, timeout=timeout)
            return result.returncode == 0
        except (subprocess.TimeoutExpired, subprocess.SubprocessError) as e:
            return False

    def server_fn(self, history, verbose=False):
        """
        Use a remote server with LLM to generate text.
        """
        thought = ""
        route_setup = f"{self.server_ip}/setup"
        route_gen = f"{self.server_ip}/generate"

        if not self.is_ip_online(self.server_ip):
            pretty_print(f"Server is offline at {self.server_ip}", color="failure")

        try:
            requests.post(route_setup, json={"model": self.model})
            requests.post(route_gen, json={"messages": history})
            is_complete = False
            while not is_complete:
                try:
                    response = requests.get(f"{self.server_ip}/get_updated_sentence")
                    if "error" in response.json():
                        pretty_print(response.json()["error"], color="failure")
                        break
                    thought = response.json()["sentence"]
                    is_complete = bool(response.json()["is_complete"])
                    time.sleep(2)
                except requests.exceptions.RequestException as e:
                    pretty_print(f"HTTP request failed: {str(e)}", color="failure")
                    break
                except ValueError as e:
                    pretty_print(f"Failed to parse JSON response: {str(e)}", color="failure")
                    break
                except Exception as e:
                    pretty_print(f"An error occurred: {str(e)}", color="failure")
                    break
        except KeyError as e:
            raise Exception(
                f"{str(e)}\nError occured with server route. Are you using the correct address for the config.ini provider?") from e
        except Exception as e:
            raise e
        return thought

    def ollama_fn(self, history, verbose=False):
        """
        Use local or remote Ollama server to generate text.
        """
        thought = ""
        host = "http://localhost:11434" if self.is_local else f"http://{self.server_address}"
        client = OllamaClient(host=host)

        try:
            stream = client.chat(
                model=self.model,
                messages=history,
                stream=True,
            )
            for chunk in stream:
                if verbose:
                    print(chunk["message"]["content"], end="", flush=True)
                thought += chunk["message"]["content"]
        except httpx.ConnectError as e:
            raise Exception(
                f"\nOllama connection failed at {host}. Check if the server is running."
            ) from e
        except Exception as e:
            if hasattr(e, 'status_code') and e.status_code == 404:
                animate_thinking(f"Downloading {self.model}...")
                client.pull(self.model)
                self.ollama_fn(history, verbose)
            if "refused" in str(e).lower():
                raise Exception(
                    f"Ollama connection refused at {host}. Is the server running?"
                ) from e
            raise e

        return thought

    def huggingface_fn(self, history, verbose=False):
        """
        Use huggingface to generate text.
        """
        from huggingface_hub import InferenceClient
        client = InferenceClient(
            api_key=self.get_api_key("huggingface")
        )
        completion = client.chat.completions.create(
            model=self.model,
            messages=history,
            max_tokens=1024,
        )
        thought = completion.choices[0].message
        return thought.content

    def openai_fn(self, history, verbose=False):
        """
        Use openai to generate text.
        """
        base_url = self.server_ip
        if self.is_local:
            client = OpenAI(api_key=self.api_key, base_url=f"http://{base_url}")
        else:
            client = OpenAI(api_key=self.api_key)

        try:
            response = client.chat.completions.create(
                model=self.model,
                messages=history,
            )
            if response is None:
                raise Exception("OpenAI response is empty.")
            thought = response.choices[0].message.content
            if verbose:
                print(thought)
            return thought
        except Exception as e:
            raise Exception(f"OpenAI API error: {str(e)}") from e

    def google_fn(self, history, verbose=False):
        """
        Use google gemini to generate text.
        """
        base_url = self.server_ip
        if self.is_local:
            raise Exception("Google Gemini is not available for local use. Change config.ini")

        client = OpenAI(api_key=self.api_key, base_url="https://generativelanguage.googleapis.com/v1beta/openai/")
        try:
            response = client.chat.completions.create(
                model=self.model,
                messages=history,
            )
            if response is None:
                raise Exception("Google response is empty.")
            thought = response.choices[0].message.content
            if verbose:
                print(thought)
            return thought
        except Exception as e:
            raise Exception(f"GOOGLE API error: {str(e)}") from e

    def together_fn(self, history, verbose=False):
        """
        Use together AI for completion
        """
        from together import Together
        client = Together(api_key=self.api_key)
        if self.is_local:
            raise Exception("Together AI is not available for local use. Change config.ini")

        try:
            response = client.chat.completions.create(
                model=self.model,
                messages=history,
            )
            if response is None:
                raise Exception("Together AI response is empty.")
            thought = response.choices[0].message.content
            if verbose:
                print(thought)
            return thought
        except Exception as e:
            raise Exception(f"Together AI API error: {str(e)}") from e

    def deepseek_fn(self, history, verbose=False):
        """
        Use deepseek api to generate text.
        """
        client = OpenAI(api_key=self.api_key, base_url="https://api.deepseek.com")
        if self.is_local:
            raise Exception("Deepseek (API) is not available for local use. Change config.ini")
        try:
            response = client.chat.completions.create(
                model="deepseek-chat",
                messages=history,
                stream=False
            )
            thought = response.choices[0].message.content
            if verbose:
                print(thought)
            return thought
        except Exception as e:
            raise Exception(f"Deepseek API error: {str(e)}") from e

    def lm_studio_fn(self, history, verbose=False):
        """
        Use local lm-studio server to generate text.
        lm studio use endpoint /v1/chat/completions not /chat/completions like openai
        """
        thought = ""
        route_start = f"{self.server_ip}/v1/chat/completions"
        payload = {
            "messages": history,
            "temperature": 0.7,
            "max_tokens": 4096,
            "model": self.model
        }
        try:
            response = requests.post(route_start, json=payload)
            result = response.json()
            if verbose:
                print("Response from LM Studio:", result)
            return result.get("choices", [{}])[0].get("message", {}).get("content", "")
        except requests.exceptions.RequestException as e:
            raise Exception(f"HTTP request failed: {str(e)}") from e
        except Exception as e:
            raise Exception(f"An error occurred: {str(e)}") from e
        return thought

    def openrouter_fn(self, history, verbose=False):
        """
        Use OpenRouter API to generate text.
        """
        client = OpenAI(api_key=self.api_key, base_url="https://openrouter.ai/api/v1")
        if self.is_local:
            # This case should ideally not be reached if unsafe_providers is set correctly
            # and is_local is False in config for openrouter
            raise Exception("OpenRouter is not available for local use. Change config.ini")
        try:
            response = client.chat.completions.create(
                model=self.model,
                messages=history,
            )
            if response is None:
                raise Exception("OpenRouter response is empty.")
            thought = response.choices[0].message.content
            if verbose:
                print(thought)
            return thought
        except Exception as e:
            raise Exception(f"OpenRouter API error: {str(e)}") from e

    def dsk_deepseek(self, history, verbose=False):
        """
        Use: xtekky/deepseek4free
        For free api. Api key should be set to DSK_DEEPSEEK_API_KEY
        This is an unofficial provider, you'll have to find how to set it up yourself.
        """
        from dsk.api import (
            DeepSeekAPI,
            AuthenticationError,
            RateLimitError,
            NetworkError,
            CloudflareError,
            APIError
        )
        thought = ""
        message = '\n---\n'.join([f"{msg['role']}: {msg['content']}" for msg in history])

        try:
            api = DeepSeekAPI(self.api_key)
            chat_id = api.create_chat_session()
            for chunk in api.chat_completion(chat_id, message):
                if chunk['type'] == 'text':
                    thought += chunk['content']
            return thought
        except AuthenticationError:
            raise AuthenticationError("Authentication failed. Please check your token.") from e
        except RateLimitError:
            raise RateLimitError("Rate limit exceeded. Please wait before making more requests.") from e
        except CloudflareError as e:
            raise CloudflareError(f"Cloudflare protection encountered: {str(e)}") from e
        except NetworkError:
            raise NetworkError("Network error occurred. Check your internet connection.") from e
        except APIError as e:
            raise APIError(f"API error occurred: {str(e)}") from e
        return None

    def test_fn(self, history, verbose=True):
        """
        This function is used to conduct tests.
        """
        thought = """
\n\n```json\n{\n  \"plan\": [\n    {\n      \"agent\": \"Web\",\n      \"id\": \"1\",\n      \"need\": null,\n      \"task\": \"Conduct a comprehensive web search to identify at least five AI startups located in Osaka. Use reliable sources and websites such as Crunchbase, TechCrunch, or local Japanese business directories. Capture the company names, their websites, areas of expertise, and any other relevant details.\"\n    },\n    {\n      \"agent\": \"Web\",\n      \"id\": \"2\",\n      \"need\": null,\n      \"task\": \"Perform a similar search to find at least five AI startups in Tokyo. Again, use trusted sources like Crunchbase, TechCrunch, or Japanese business news websites. Gather the same details as for Osaka: company names, websites, areas of focus, and additional information.\"\n    },\n    {\n      \"agent\": \"File\",\n      \"id\": \"3\",\n      \"need\": [\"1\", \"2\"],\n      \"task\": \"Create a new text file named research_japan.txt in the user's home directory. Organize the data collected from both searches into this file, ensuring it is well-structured and formatted for readability. Include headers for Osaka and Tokyo sections, followed by the details of each startup found.\"\n    }\n  ]\n}\n```
        """
        return thought


if __name__ == "__main__":
    provider = Provider("server", "deepseek-r1:32b", " x.x.x.x:8080")
    res = provider.respond(["user", "Hello, how are you?"])
    print("Response:", res)<|MERGE_RESOLUTION|>--- conflicted
+++ resolved
@@ -32,21 +32,12 @@
             "deepseek": self.deepseek_fn,
             "together": self.together_fn,
             "dsk_deepseek": self.dsk_deepseek,
-<<<<<<< HEAD
             "openrouter": self.openrouter_fn,
             "test": self.test_fn
         }
         self.logger = Logger("provider.log")
         self.api_key = None
         self.unsafe_providers = ["openai", "deepseek", "dsk_deepseek", "together", "google", "openrouter"]
-=======
-            "test": self.test_fn,
-            "anthropic": self.anthropic_fn
-        }
-        self.logger = Logger("provider.log")
-        self.api_key = None
-        self.unsafe_providers = ["openai", "deepseek", "dsk_deepseek", "together", "google", "anthropic"]
->>>>>>> 20457a57
         if self.provider_name not in self.available_providers:
             raise ValueError(f"Unknown provider: {provider_name}")
         if self.provider_name in self.unsafe_providers and self.is_local == False:
